"""
The main driver of the app
"""
import os
from pathlib import Path

import dash
import numpy as np
import plotly.graph_objs as go
from dash.dependencies import Input, Output
from dash.exceptions import PreventUpdate
from sklearn.linear_model import LinearRegression
from sklearn.metrics import mean_squared_error
from sklearn.preprocessing import PolynomialFeatures

from dataset_generation import DatasetGenerator
from general_utils import format_yhat, get_y_limits, form_error_bars_from_x_y, multiple_model_error_data
from layout import add_layout_to_app, EXTERNAL_CSS, _APP_TITLE

RANDOM_STATE = 718

ASSETS_FOLDER = str(Path(__file__).absolute().parent.parent / 'assets')

# This helps work in various environments
IP_TO_LISTEN_ON = os.getenv('IP_TO_LISTEN_ON', '127.0.0.1')
PORT = 2522

app = dash.Dash(__name__, external_stylesheets=EXTERNAL_CSS, assets_folder=ASSETS_FOLDER,
                title=_APP_TITLE)
server = app.server
add_layout_to_app(app)


@app.callback(Output('graph-regression-display', 'figure'),
              Output('session', 'data'),
              [Input('dropdown-dataset', 'value'),
               Input('slider-sample-size', 'value'),
               Input('slider-polynomial-degree', 'value'),
               Input('slider-dataset-noise', 'value'),
               Input('resample-btn', 'n_clicks'),
               Input('session', 'data')]
              )
def update_graph(dataset, sample_size, degree, noise_factor, n_clicks, session):
    """
    Function called any time the graph needs to be updated. We redraw the graph from scratch
    :param session: Dictionary stored client-side to keep track of randomness
    :param dataset: Name of the dataset to generate
    :param sample_size: How many points to generate
    :param degree: Degree of the polynomial to fit to the graph
    :param noise_factor: How much noise to add to the data (how much deviation from true function)
    :param n_clicks: How many times has the resample button been pressed
    :return: The figure, essentially the main graph to display
    """
<<<<<<< HEAD

    if None in [sample_size, noise_factor] or sample_size < MIN_SAMPLE_SIZE:
        raise PreventUpdate
    context = dash.callback_context
    if session is None:
        session = {'random-state': RANDOM_STATE}
    # If we're updating because the dropdown-dataset was changed, select new randomness for the polynomials
    if context.triggered and context.triggered[0]['prop_id'].split('.')[0] == 'dropdown-dataset':
        session['random-state'] = np.random.randint(0, 1_000_000)

    generator = DatasetGenerator(dataset, sample_size, noise_factor,
                                 random_state=session.get('random-state', RANDOM_STATE))
    x_values, y_values, x_values_out_of_range, y_values_out_range = \
        generator.make_dataset().introduce_noise().get_dataset()
    x_train, x_test, y_train, y_test = \
        train_test_split(x_values, y_values,
                         test_size=int(x_values.shape[0] * TESTING_DATA_PROPORTION),
                         random_state=n_clicks or RANDOM_STATE)
=======
    if None in [sample_size, noise_factor] or sample_size < DatasetGenerator.min_sample_size:
        raise PreventUpdate
    generator = DatasetGenerator(dataset, sample_size, noise_factor, random_state=RANDOM_STATE)
    dataset_tuple = generator.make_dataset().introduce_noise().get_dataset(randomness=n_clicks or RANDOM_STATE)
>>>>>>> 9709dbf8

    x_range = np.linspace(min(dataset_tuple.x.all_values.min(),
                              dataset_tuple.x.out_of_range.min()) - 0.5,
                          max(dataset_tuple.x.all_values.max(), dataset_tuple.x.out_of_range.max()) + 0.5,
                          sample_size).reshape(-1, 1)

    # Create Polynomial Features so that linear regression is actually polynomial regression
    poly = PolynomialFeatures(degree=degree, include_bias=False)
    x_train_poly = poly.fit_transform(dataset_tuple.x.train)
    x_test_poly = poly.transform(dataset_tuple.x.test)
    poly_range = poly.fit_transform(x_range)

    model = LinearRegression()

    # Train model and predict
    model.fit(x_train_poly, dataset_tuple.y.train)
    y_pred_range = model.predict(poly_range)
    train_error = mean_squared_error(dataset_tuple.y.train, model.predict(x_train_poly))
    test_error = mean_squared_error(dataset_tuple.y.test, model.predict(x_test_poly))

    # Create figure
    trace_train_in_range = go.Scatter(
        x=dataset_tuple.x.train.squeeze(),
        y=dataset_tuple.y.train,
        name='Training Data',
        mode='markers',
        hovertemplate='(%{x:.2f}, %{y:.2f})',
        opacity=0.7,
        marker=dict(size=12)
    )
    trace_test_in_range = go.Scatter(
        x=dataset_tuple.x.test.squeeze(),
        y=dataset_tuple.y.test,
        name='Test Data',
        mode='markers',
        hovertemplate='(%{x:.2f}, %{y:.2f})',
        opacity=0.7,
        marker=dict(size=12)
    )

    trace_test_out_range = go.Scatter(
        x=dataset_tuple.x.out_of_range.squeeze(),
        y=dataset_tuple.y.out_of_range,
        name='Out Of Range Test Data',
        mode='markers',
        hovertemplate='(%{x:.2f}, %{y:.2f})',
        opacity=0.7,
        marker=dict(size=12, color='yellow')
    )

    trace_prediction = go.Scatter(
        x=x_range.squeeze(),
        y=y_pred_range,
        name='Prediction',
        mode='lines',
        hovertemplate='(%{x:.2f}, %{y:.2f})<br>'+format_yhat(model),
        marker=dict(color='#27ab22'),
        line=dict(width=4)
    )
    data = [trace_train_in_range, trace_test_in_range, trace_test_out_range, trace_prediction]
    rounded_train_error = round(train_error, 3)
    rounded_test_error = round(test_error, 3)

    if min(rounded_test_error, rounded_train_error) < 0.0001:
        rounded_test_error = f'{test_error:.2e}'
        rounded_train_error = f'{train_error:.2e}'
    inequality_symbol = '>' if train_error > test_error else '<'
    layout = go.Layout(
        title=f"MSE: {rounded_train_error} (Train Data) "
              f"{inequality_symbol} MSE: {rounded_test_error} (Test Data)",
        legend=dict(orientation='h'),
        margin=dict(l=25, r=25),
        hovermode='closest',
        plot_bgcolor="#cbd3f2",
        paper_bgcolor="#282b38",
        font=dict(color='rgb(200, 200, 200)', size=15)

    )

    return go.Figure(data=data, layout=layout,
<<<<<<< HEAD
                     layout_yaxis_range=get_y_limits(y_values, y_values_out_range)), session
=======
                     layout_yaxis_range=get_y_limits(dataset_tuple.y.all_values, dataset_tuple.y.out_of_range))
>>>>>>> 9709dbf8


@app.callback(Output('graph-fitting-display', 'figure'),
              [Input('dropdown-dataset', 'value'),
               Input('slider-sample-size', 'value'),
               Input('slider-polynomial-degree', 'value'),
               Input('slider-dataset-noise', 'value'),
               Input('session', 'data')])
def update_fitting_graph(dataset, sample_size, chosen_degree, noise_factor, session):
    """
<<<<<<< HEAD
    Function called any time the graph needs to be updated. We redraws the graph from scratch
    :param session: Dictionary stored client-side to keep track of randomness
=======
    Function called any time the graph needs to be updated. We redraw the graph from scratch
>>>>>>> 9709dbf8
    :param dataset: Name of the dataset to generate
    :param sample_size: How many points to generate
    :param chosen_degree: Degree of polynomial user fits to the dataset (draws vertical line)
    :param noise_factor: How much noise to add to data (deviation from the true function)
    :return: The figure, essentially the main graph to display
    """
    if None in [sample_size, noise_factor] or sample_size < DatasetGenerator.min_sample_size:
        raise PreventUpdate
    max_degree_to_check = 10

    if session is None:
        session = {'random-state': RANDOM_STATE}

    degrees = np.array(range(1, max_degree_to_check + 1))
<<<<<<< HEAD
    error_data = {'train': [], 'test': [], 'out-of-range': []}
    generator = DatasetGenerator(dataset, sample_size, noise_factor,
                                 random_state=session.get('random-state', RANDOM_STATE))

    for i in range(NUM_RESAMPLES_TO_DO):
        x_values, y_values, x_values_out_range, y_out_range = \
            generator.make_dataset().introduce_noise().get_dataset()
        x_train, x_test, y_train, y_test = \
            train_test_split(x_values, y_values,
                             test_size=int(x_values.shape[0] * TESTING_DATA_PROPORTION),
                             random_state=i + 1)
        train_errors = []
        test_errors = []
        out_of_range_test_errors = []
        for deg in degrees:
            poly = PolynomialFeatures(degree=deg, include_bias=False)
            x_train_poly = poly.fit_transform(x_train)
            x_test_poly = poly.transform(x_test)
            x_test_out_of_range_poly = poly.transform(x_values_out_range)

            model = LinearRegression()
=======
    data_generator = DatasetGenerator(dataset, sample_size, noise_factor, random_state=RANDOM_STATE)
>>>>>>> 9709dbf8

    error_data = multiple_model_error_data(degrees, data_generator)

    mean_train_errors = np.mean(error_data['train'], axis=0)
    mean_test_errors = np.mean(error_data['test'], axis=0)
    mean_out_of_range_errors = np.mean(error_data['out-of-range'], axis=0)

    std_train_errors = np.std(error_data['train'], axis=0)
    std_test_errors = np.std(error_data['test'], axis=0)
    std_out_of_range_errors = np.std(error_data['out-of-range'], axis=0)

    trace_train = go.Scatter(
        x=degrees,
        y=mean_train_errors,
        name='MSE',
        legendgroup='Train',
        legendgrouptitle=dict(text='Training', font=dict(color='black')),
        opacity=0.7,
        marker=dict(color='blue'),
        line=dict(width=4)
    )
    train_error_x, train_error_y = form_error_bars_from_x_y(degrees, mean_train_errors,
                                                            std_train_errors)
    trace_train_error = go.Scatter(
        x=train_error_x,
        y=train_error_y,
        name='1 std',
        legendgroup='Train',
        fill='toself',
        fillcolor='blue',
        opacity=0.2,
        line=dict(color='rgba(255,255,255,0)'),
        hoverinfo='skip'
    )

    trace_test = go.Scatter(
        x=degrees,
        y=mean_test_errors,
        name='MSE',
        legendgroup='Test',
        legendgrouptitle=dict(text='Testing', font=dict(color='black')),
        opacity=0.7,
        marker=dict(color='red'),
        line=dict(width=4)
    )
    test_error_x, test_error_y = form_error_bars_from_x_y(degrees, mean_test_errors,
                                                          std_test_errors)
    trace_test_error = go.Scatter(
        x=test_error_x,
        y=test_error_y,
        name='1 std',
        legendgroup='Test',
        fill='toself',
        fillcolor='red',
        opacity=0.2,
        line=dict(color='rgba(255,255,255,0)'),
        hoverinfo='skip'
    )
    trace_test_out_of_range = go.Scatter(
        x=degrees,
        y=mean_out_of_range_errors,
        name='OOR Test',
        legendgroup='Test OOR',
        legendgrouptitle=dict(text='Testing OOR', font=dict(color='black')),
        opacity=0.7,
        marker=dict(color='yellow'),
        line=dict(width=4),
        visible='legendonly'  # This makes the out-or-range plot off by default, toggle in legend
    )

    test_oor_error_x, test_oor_error_y = form_error_bars_from_x_y(degrees,
                                                                  mean_out_of_range_errors,
                                                                  std_out_of_range_errors)
    trace_test_out_of_range_error = go.Scatter(
        x=test_oor_error_x,
        y=test_oor_error_y,
        name='OOR Test 1 std',
        legendgroup='Test OOR',
        fill='toself',
        fillcolor='yellow',
        opacity=0.2,
        line=dict(color='rgba(255,255,255,0)'),
        hoverinfo='skip',
        visible='legendonly'
    )

    # noinspection PyTypeChecker
    layout = go.Layout(
        title='MSE Behavior vs. Polynomial Degree',
        legend=dict(orientation='v',
                    yanchor="top",
                    y=-0.3,
                    xanchor="left",
                    x=0.01,
                    bgcolor='#cbd3f2',
                    font=dict(color='black')),
        margin=dict(l=25, r=25),
        hovermode='closest',
        plot_bgcolor="#cbd3f2",
        paper_bgcolor="#282b38",
        font=dict(color='rgb(200, 200, 200)', size=15),
        xaxis=dict(tickvals=degrees),
        xaxis_title='Polynomial Degree',
        yaxis_title='Mean Squared Error'
    )
    jitter = 0.05
    concept_degree = DatasetGenerator.dataset_name_to_degree[dataset]
    max_y_val = max(max(mean_test_errors + std_test_errors),
                    max(mean_train_errors + std_train_errors))

    # noinspection PyTypeChecker
    concept_vertical_line = go.Scatter(
        x=(concept_degree, concept_degree),
        y=(0, max_y_val),
        name='Dataset Degree',
        marker=dict(color='black'),
        line_dash='dash',
        legendgroup='Misc.'
        )

    fig = go.Figure(data=[trace_train, trace_train_error, trace_test, trace_test_error,
                          trace_test_out_of_range, trace_test_out_of_range_error,
                          concept_vertical_line], layout=layout)

    fig.add_vline(x=chosen_degree + jitter, line_width=3, line_color='#27ab22',
                  annotation=dict(text='Model Degree', textangle=-90,
                                  font=dict(color='rgb(0, 0, 0)'),
                                  yshift=-50))
    return fig


# Running the server
if __name__ == '__main__':
    app.run_server(host=IP_TO_LISTEN_ON, port=PORT, dev_tools_silence_routes_logging=True)<|MERGE_RESOLUTION|>--- conflicted
+++ resolved
@@ -43,17 +43,15 @@
 def update_graph(dataset, sample_size, degree, noise_factor, n_clicks, session):
     """
     Function called any time the graph needs to be updated. We redraw the graph from scratch
-    :param session: Dictionary stored client-side to keep track of randomness
     :param dataset: Name of the dataset to generate
     :param sample_size: How many points to generate
     :param degree: Degree of the polynomial to fit to the graph
     :param noise_factor: How much noise to add to the data (how much deviation from true function)
     :param n_clicks: How many times has the resample button been pressed
+    :param session: Dictionary stored client-side to keep track of randomness
     :return: The figure, essentially the main graph to display
     """
-<<<<<<< HEAD
-
-    if None in [sample_size, noise_factor] or sample_size < MIN_SAMPLE_SIZE:
+    if None in [sample_size, noise_factor] or sample_size < DatasetGenerator.min_sample_size:
         raise PreventUpdate
     context = dash.callback_context
     if session is None:
@@ -62,20 +60,9 @@
     if context.triggered and context.triggered[0]['prop_id'].split('.')[0] == 'dropdown-dataset':
         session['random-state'] = np.random.randint(0, 1_000_000)
 
-    generator = DatasetGenerator(dataset, sample_size, noise_factor,
-                                 random_state=session.get('random-state', RANDOM_STATE))
-    x_values, y_values, x_values_out_of_range, y_values_out_range = \
-        generator.make_dataset().introduce_noise().get_dataset()
-    x_train, x_test, y_train, y_test = \
-        train_test_split(x_values, y_values,
-                         test_size=int(x_values.shape[0] * TESTING_DATA_PROPORTION),
-                         random_state=n_clicks or RANDOM_STATE)
-=======
-    if None in [sample_size, noise_factor] or sample_size < DatasetGenerator.min_sample_size:
-        raise PreventUpdate
-    generator = DatasetGenerator(dataset, sample_size, noise_factor, random_state=RANDOM_STATE)
-    dataset_tuple = generator.make_dataset().introduce_noise().get_dataset(randomness=n_clicks or RANDOM_STATE)
->>>>>>> 9709dbf8
+    generator = DatasetGenerator(dataset, sample_size, noise_factor, random_state=session['random-state'])
+    dataset_tuple = generator.make_dataset().introduce_noise()\
+        .get_dataset(train_test_split_randomness=n_clicks or session['random-state'])
 
     x_range = np.linspace(min(dataset_tuple.x.all_values.min(),
                               dataset_tuple.x.out_of_range.min()) - 0.5,
@@ -133,7 +120,7 @@
         mode='lines',
         hovertemplate='(%{x:.2f}, %{y:.2f})<br>'+format_yhat(model),
         marker=dict(color='#27ab22'),
-        line=dict(width=4)
+        line={'width': 4, 'shape': 'spline', 'smoothing': 1.3}
     )
     data = [trace_train_in_range, trace_test_in_range, trace_test_out_range, trace_prediction]
     rounded_train_error = round(train_error, 3)
@@ -156,11 +143,7 @@
     )
 
     return go.Figure(data=data, layout=layout,
-<<<<<<< HEAD
-                     layout_yaxis_range=get_y_limits(y_values, y_values_out_range)), session
-=======
-                     layout_yaxis_range=get_y_limits(dataset_tuple.y.all_values, dataset_tuple.y.out_of_range))
->>>>>>> 9709dbf8
+                     layout_yaxis_range=get_y_limits(dataset_tuple.y.all_values, dataset_tuple.y.out_of_range)), session
 
 
 @app.callback(Output('graph-fitting-display', 'figure'),
@@ -171,12 +154,8 @@
                Input('session', 'data')])
 def update_fitting_graph(dataset, sample_size, chosen_degree, noise_factor, session):
     """
-<<<<<<< HEAD
-    Function called any time the graph needs to be updated. We redraws the graph from scratch
+    Function called any time the graph needs to be updated. We redraw the graph from scratch
     :param session: Dictionary stored client-side to keep track of randomness
-=======
-    Function called any time the graph needs to be updated. We redraw the graph from scratch
->>>>>>> 9709dbf8
     :param dataset: Name of the dataset to generate
     :param sample_size: How many points to generate
     :param chosen_degree: Degree of polynomial user fits to the dataset (draws vertical line)
@@ -191,31 +170,8 @@
         session = {'random-state': RANDOM_STATE}
 
     degrees = np.array(range(1, max_degree_to_check + 1))
-<<<<<<< HEAD
-    error_data = {'train': [], 'test': [], 'out-of-range': []}
-    generator = DatasetGenerator(dataset, sample_size, noise_factor,
-                                 random_state=session.get('random-state', RANDOM_STATE))
-
-    for i in range(NUM_RESAMPLES_TO_DO):
-        x_values, y_values, x_values_out_range, y_out_range = \
-            generator.make_dataset().introduce_noise().get_dataset()
-        x_train, x_test, y_train, y_test = \
-            train_test_split(x_values, y_values,
-                             test_size=int(x_values.shape[0] * TESTING_DATA_PROPORTION),
-                             random_state=i + 1)
-        train_errors = []
-        test_errors = []
-        out_of_range_test_errors = []
-        for deg in degrees:
-            poly = PolynomialFeatures(degree=deg, include_bias=False)
-            x_train_poly = poly.fit_transform(x_train)
-            x_test_poly = poly.transform(x_test)
-            x_test_out_of_range_poly = poly.transform(x_values_out_range)
-
-            model = LinearRegression()
-=======
-    data_generator = DatasetGenerator(dataset, sample_size, noise_factor, random_state=RANDOM_STATE)
->>>>>>> 9709dbf8
+    data_generator = DatasetGenerator(dataset, sample_size, noise_factor,
+                                      random_state=session.get('random-state', RANDOM_STATE))
 
     error_data = multiple_model_error_data(degrees, data_generator)
 
